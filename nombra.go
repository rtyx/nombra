// Copyright 2025 Rafael Toledano Illán
//
// Licensed under the Apache License, Version 2.0 (the "License");
// you may not use this file except in compliance with the License.
// You may obtain a copy of the License at
//
//      http://www.apache.org/licenses/LICENSE-2.0
//
// Unless required by applicable law or agreed to in writing, software
// distributed under the License is distributed on an "AS IS" BASIS,
// WITHOUT WARRANTIES OR CONDITIONS OF ANY KIND, either express or implied.
// See the License for the specific language governing permissions and
// limitations under the License.

package main

import (
	"bytes"
	"context"
	"fmt"
	"log"
	"os"
	"os/exec"
	"path/filepath"
	"regexp"
	"strings"

	"github.com/ledongthuc/pdf"
	openai "github.com/sashabaranov/go-openai"
	"github.com/spf13/cobra"
)

const (
	maxFilenameLength = 120
	truncationSuffix  = "... [content truncated]"
	sanitizeRegex     = `[<>:"\/\\|?*]`
)

var (
	verbose          bool
	version          = "dev"
	maxContentLength = 3000
	minContentLength = 10
	ocr              bool
	model            string
)

// main initializes and executes the CLI command for generating a title for a PDF file.
// It sets up the command line flags, validates the API key, extracts content from the PDF,
// generates a title using OpenAI's API, and finally renames the file based on the title.
func main() {
	var apiKey string

	rootCmd := &cobra.Command{
		Use:     "nombra [PDF file]",
		Short:   "Generate titles for PDF documents using AI",
		Long:    "A CLI tool that analyzes PDF content and generates appropriate titles using OpenAI's API",
<<<<<<< HEAD
		Example: "nombra myfile.pdf\n  nombra myfile.pdf --model gpt-4-turbo",
=======
		Version: version,
>>>>>>> 2daed78a
		Args:    cobra.ExactArgs(1),
		PreRun: func(cmd *cobra.Command, args []string) {
			if apiKey == "" {
				apiKey = os.Getenv("OPENAI_API_KEY")
			}
			if apiKey == "" {
				fmt.Println("Error: API key required. Use --key or set OPENAI_API_KEY")
				os.Exit(1)
			}
		},
		Run: func(cmd *cobra.Command, args []string) {
			if verbose {
				log.Println("Verbose mode enabled")
			}

			filePath := args[0]
			textContent, err := extractPDFContent(filePath)
			if err != nil {
				fmt.Printf("PDF processing error: %v\n", err)
				os.Exit(1)
			}

			title, err := generateOpenAITitle(textContent, apiKey, model)
			if err != nil {
				fmt.Printf("Title generation failed: %v\n", err)
				os.Exit(1)
			}

			fmt.Printf("\nGenerated title: %s\n\n", title)

			newPath, err := safeRenameFile(filePath, title)
			if err != nil {
				fmt.Printf("Renaming failed: %v\n", err)
				os.Exit(1)
			}

			fmt.Printf("Successfully renamed:\n  %s\n  → %s\n\n", filepath.Base(filePath), filepath.Base(newPath))
		},
	}

	// Configure flags
	rootCmd.PersistentFlags().BoolVarP(&verbose, "verbose", "v", false, "Enable verbose logging")
	rootCmd.PersistentFlags().BoolVarP(&ocr, "ocr", "o", false, "Force OCR text extraction")
	rootCmd.PersistentFlags().StringVarP(&model, "model", "m", openai.GPT3Dot5Turbo, "OpenAI model to use")
	rootCmd.Flags().IntVarP(&maxContentLength, "max-content-length", "l", 3000, "Maximum content length for processing")
	rootCmd.Flags().IntVarP(&minContentLength, "min-content-length", "n", 10, "Minimum content length required for processing")
	rootCmd.Flags().StringVarP(&apiKey, "key", "k", "", "OpenAI API key (default: $OPENAI_API_KEY)")

	// Execute the command
	if err := rootCmd.Execute(); err != nil {
		fmt.Println(err)
		os.Exit(1)
	}
}

// safeRenameFile renames the original file based on the generated title.
// It sanitizes the title to form a valid filename, ensures the filename length is safe,
// and handles name collisions by generating a unique filename.
func safeRenameFile(originalPath, title string) (string, error) {
	// Sanitize title and prepare new filename
	cleanTitle := sanitizeFilename(title)
	if cleanTitle == "" {
		return "", fmt.Errorf("generated title results in invalid filename")
	}

	dir := filepath.Dir(originalPath)
	ext := filepath.Ext(originalPath)
	baseName := cleanTitle + ext

	// Ensure filename length is filesystem-safe
	if len(baseName) > maxFilenameLength {
		baseName = baseName[:maxFilenameLength-len(ext)] + ext
	}

	newPath := filepath.Join(dir, baseName)

	// Handle existing files with same name
	if _, err := os.Stat(newPath); err == nil {
		newPath = generateUniqueName(dir, cleanTitle, ext)
	}

	// Perform actual rename
	if err := os.Rename(originalPath, newPath); err != nil {
		return "", fmt.Errorf("could not rename file: %w", err)
	}

	return newPath, nil
}

// sanitizeFilename removes any invalid characters from the title and trims whitespace.
// It ensures that the resulting string is safe to use as a filename.
func sanitizeFilename(title string) string {
	// Remove invalid characters
	reg := regexp.MustCompile(sanitizeRegex)
	clean := reg.ReplaceAllString(title, "")

	// Trim whitespace and truncate
	clean = strings.TrimSpace(clean)
	if len(clean) > maxFilenameLength {
		clean = clean[:maxFilenameLength]
	}

	// Handle cases where title becomes empty
	if clean == "" {
		return "untitled-document"
	}

	return clean
}

// generateUniqueName creates a unique filename by appending an incremental counter
// to the base name until an unused filename is found in the specified directory.
func generateUniqueName(dir, baseName, ext string) string {
	counter := 1
	pattern := filepath.Join(dir, baseName+"-%d"+ext)

	for {
		candidate := fmt.Sprintf(pattern, counter)
		if _, err := os.Stat(candidate); os.IsNotExist(err) {
			return candidate
		}
		counter++
	}
}

// validateContentLength checks if the content meets the minimum length requirement
func validateContentLength(content string) error {
	trimmedLength := len(strings.TrimSpace(content))
	if trimmedLength < minContentLength {
		return fmt.Errorf("extracted content length (%d) is below minimum required length (%d)", trimmedLength, minContentLength)
	}
	return nil
}

// extractPDFContent extracts text from the specified PDF file.
// It first attempts to extract text using a standard method.
// If that fails or produces empty content, it falls back to OCR-based extraction.
func extractPDFContent(path string) (string, error) {
	// Define extraction methods
	extractors := []struct {
		name string
		fn   func(string) (string, error)
	}{
		{"standard", extractTextFromPDF},
		{"OCR", extractTextViaOCR},
	}

	// If OCR is forced, only use OCR
	if ocr {
		text, err := extractTextViaOCR(path)
		if err != nil {
			return "", err
		}
		if err := validateContentLength(text); err != nil {
			return "", err
		}
		return text, nil
	}

	// Try each extraction method
	var lastErr error
	for _, extractor := range extractors {
		if verbose {
			log.Printf("Attempting %s text extraction...", extractor.name)
		}

		text, err := extractor.fn(path)
		if err != nil {
			lastErr = err
			continue
		}

		if text != "" {
			if err := validateContentLength(text); err != nil {
				lastErr = err
				continue
			}
			return text, nil
		}
	}

	// If we get here, all extraction methods failed
	if lastErr != nil {
		return "", fmt.Errorf("all text extraction methods failed: %w", lastErr)
	}
	return "", fmt.Errorf("no text could be extracted from the PDF")
}

// extractTextFromPDF extracts plain text from the PDF using the pdf library.
// It iterates through all pages, concatenates the extracted text, and performs basic validations.
// If the combined text becomes very long, consider trimming to include mostly
// the beginning and end of the document where titles, parties, and dates are
// usually located. This could yield better context for title generation when
// approaching the `maxContentLength` limit.
func extractTextFromPDF(path string) (string, error) {
	file, reader, err := pdf.Open(path)
	if err != nil {
		return "", fmt.Errorf("failed to open PDF: %w", err)
	}
	defer file.Close()

	var content strings.Builder
	totalPages := reader.NumPage()
	if totalPages == 0 {
		return "", fmt.Errorf("PDF appears to be empty")
	}

	for i := 1; i <= totalPages; i++ {
		page := reader.Page(i)
		if page.V.IsNull() {
			continue
		}

		text, err := page.GetPlainText(nil)
		if err != nil {
			return "", fmt.Errorf("page %d text extraction failed: %w", i, err)
		}
		content.WriteString(strings.TrimSpace(text))
	}

	if content.Len() == 0 {
		return "", fmt.Errorf("no extractable text found in PDF")
	}

	// If the extraction provides a long string of text with no spaces in it, throw an error
	if len(content.String()) > 500 && !strings.Contains(content.String(), " ") {
		return "", fmt.Errorf("text extraction failed: no spaces found in extracted text")
	}

	return content.String(), nil
}

// extractTextViaOCR extracts text from a PDF by converting each page to an image and running OCR on them.
// It uses external tools: 'pdftoppm' to convert the PDF to PNG images and 'tesseract' to perform OCR.
func extractTextViaOCR(pdfPath string) (string, error) {
	tempDir, err := os.MkdirTemp("", "nombra-ocr")
	if err != nil {
		return "", fmt.Errorf("failed to create temp directory: %w", err)
	}
	defer os.RemoveAll(tempDir)

	// Convert PDF to images
	cmd := exec.Command("pdftoppm", "-png", pdfPath, filepath.Join(tempDir, "page"))
	cmd.Stderr = os.Stderr
	if err := cmd.Run(); err != nil {
		return "", fmt.Errorf("pdftoppm failed: %w", err)
	}

	// Process each page image
	var content strings.Builder
	pages, _ := filepath.Glob(filepath.Join(tempDir, "page-*.png"))

	if len(pages) == 0 {
		return "", fmt.Errorf("no pages converted from PDF")
	}

	for _, page := range pages {
		// Run OCR on each page
		cmd := exec.Command("tesseract", page, "stdout")
		var out bytes.Buffer
		cmd.Stdout = &out
		cmd.Stderr = os.Stderr

		if err := cmd.Run(); err != nil {
			return "", fmt.Errorf("tesseract failed: %w", err)
		}

		content.WriteString(out.String())
		content.WriteString("\n")
	}

	if content.Len() == 0 {
		return "", fmt.Errorf("OCR extracted no text")
	}

	return content.String(), nil
}

// generateOpenAITitle sends the extracted PDF content to OpenAI's Chat Completion API
// to generate an appropriate title based on specific formatting rules.
// It then cleans the returned title to ensure proper formatting.
func generateOpenAITitle(content, apiKey, model string) (string, error) {
	if content == "" {
		return "", fmt.Errorf("empty content provided for title generation")
	}

	content = truncateContent(content)

	// Add debug logging
	log.Printf("Sending content to OpenAI (length: %d characters)", len(content))

	// If verbose logging is enabled, print the content
	if verbose {
		log.Println("Content:")
		log.Println(content)
	}

	client := openai.NewClient(apiKey)

	resp, err := client.CreateChatCompletion(
		context.Background(),
		openai.ChatCompletionRequest{
			Model: model,
			Messages: []openai.ChatCompletionMessage{
				{
					Role:    openai.ChatMessageRoleSystem,
					Content: "You are a professional document curator. Carefully read the provided text and generate a concise filename describing the document.\n\n1. Identify the document type or category in plain language (e.g., Contract, Invoice, Report, Sublease Agreement, Pay Slip).\n2. Identify the main parties or entities involved.\n3. Find the most relevant date (creation, signing, effective, due) and format it as YYYY.MM.DD.\n4. Determine the core subject or topic if needed.\n\nConstruct the filename using these elements with the following priority:\n- If date, type, and parties are present: 'YYYY.MM.DD - [Document Type] - [Party1] - [Party2]'.\n- If date and type are found: 'YYYY.MM.DD - [Document Type] - [Subject or Party]'.\n- If type and parties are found (no clear date): '[Document Type] - [Party1] - [Party2]'.\n- If type and subject are found: '[Document Type] - [Subject]'.\n- If only the type is clear: '[Document Type] - [Key Detail or Subject]'.\n- As a last resort, output a short descriptive phrase summarizing the document.\n\nUse only standard characters (letters, numbers, spaces, hyphens). Keep the title concise and omit placeholder text. Respond only with the filename.\n\nExample: A document mentioning 'Untermietvertrag', 'John Doe', 'Jane Smith' and the date '7.5.2025' should yield '2025.05.07 - Sublease Agreement - John Doe - Jane Smith'. Another example: 'Invoice from ACME Corp dated 15 January 2024' should yield '2024.01.15 - Invoice - ACME Corp'.",
				},
				{
					Role:    openai.ChatMessageRoleUser,
					Content: content,
				},
			},
			Temperature: 0.3,
		},
	)

	if err != nil {
		return "", fmt.Errorf("OpenAI API error: %w", err)
	}

	if len(resp.Choices) == 0 || resp.Choices[0].Message.Content == "" {
		return "", fmt.Errorf("empty response from OpenAI API")
	}

	return cleanTitle(resp.Choices[0].Message.Content), nil
}

// truncateContent shortens the input content if it exceeds the maximum allowed length,
// appending a suffix to indicate that the content has been truncated.
// truncateContent ensures the most relevant parts of the document are
// preserved when limiting the text sent to OpenAI. When the content exceeds
// the configured maximum length, the function keeps portions from both the
// beginning and end of the text. A suffix is inserted between the two segments
// to indicate that the middle section has been omitted.
func truncateContent(content string) string {
	if len(content) <= maxContentLength {
		return content
	}

	// Ensure we always keep at least 1 character from start and end
	minKeep := 1
	available := maxContentLength - len(truncationSuffix)
	if available < 2*minKeep {
		// Not enough space for both start and end, just return the start
		return content[:maxContentLength]
	}

	keep := available / 2
	start := content[:keep]
	end := content[len(content)-keep:]
	return start + truncationSuffix + end
}

// cleanTitle cleans and formats the generated title by removing extraneous quotes and whitespace,
// normalizing spacing around dashes, and ensuring proper text formatting.
func cleanTitle(title string) string {
	// Remove extraneous quotes and surrounding whitespace
	title = strings.Trim(title, "\"' \t\n")

	// Replace newlines with a single space
	title = strings.ReplaceAll(title, "\n", " ")

	// Insert spaces between a lowercase letter followed immediately by an uppercase letter
	title = regexp.MustCompile(`([a-z])([A-Z])`).ReplaceAllString(title, "$1 $2")

	// Collapse runs of whitespace
	title = regexp.MustCompile(`\s+`).ReplaceAllString(title, " ")

	// Ensure dashes have a single space on each side
	title = regexp.MustCompile(`\s*-\s*`).ReplaceAllString(title, " - ")

	// Trim any trailing or leading whitespace introduced by replacements
	return strings.TrimSpace(title)
}<|MERGE_RESOLUTION|>--- conflicted
+++ resolved
@@ -55,11 +55,8 @@
 		Use:     "nombra [PDF file]",
 		Short:   "Generate titles for PDF documents using AI",
 		Long:    "A CLI tool that analyzes PDF content and generates appropriate titles using OpenAI's API",
-<<<<<<< HEAD
 		Example: "nombra myfile.pdf\n  nombra myfile.pdf --model gpt-4-turbo",
-=======
 		Version: version,
->>>>>>> 2daed78a
 		Args:    cobra.ExactArgs(1),
 		PreRun: func(cmd *cobra.Command, args []string) {
 			if apiKey == "" {
