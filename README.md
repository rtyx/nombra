--- conflicted
+++ resolved
@@ -77,7 +77,6 @@
 ./nombra myfile.pdf --verbose
 ```
 
-<<<<<<< HEAD
 ### Selecting an OpenAI model
 By default, Nombra uses `gpt-3.5-turbo` for title generation. You can choose a
 different model with the `--model` flag:
@@ -85,7 +84,6 @@
 ./nombra myfile.pdf --model gpt-4-turbo
 ```
 
-=======
 ### Checking the Version
 Display the Git commit the binary was built from:
 ```sh
@@ -111,7 +109,6 @@
 end of the document and discards the middle. This strategy preserves important
 sections like titles, parties, and dates even when large documents are truncated.
 
->>>>>>> 2daed78a
 ## Contributing
 Pull requests and issues are welcome! Please follow these guidelines:
 - Report bugs and feature requests via GitHub issues.
